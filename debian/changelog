--- conflicted
+++ resolved
@@ -1,16 +1,14 @@
-<<<<<<< HEAD
+bcftools1.0 (1.0-2) lucid; urgency=low
+
+  * Change install location for misc programs
+
+ -- Ian Ferguson <iferguso@genome.wustl.edu>  Wed, 04 Mar 2015 14:22:44 -0600
+
 bcftools1.1 (1.1-1) lucid; urgency=low
 
   * Release bcftools version 1.1
 
  -- Ian Ferguson <iferguso@genome.wustl.edu>  Mon, 02 Mar 2015 14:21:58 -0600
-=======
-bcftools1.0 (1.0-2) lucid; urgency=low
-
-  * Change install location for misc programs
-
- -- Ian Ferguson <iferguso@genome.wustl.edu>  Wed, 04 Mar 2015 14:22:44 -0600
->>>>>>> 37bd87ea
 
 bcftools1.0 (1.0-1) lucid; urgency=low
 
