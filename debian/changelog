<<<<<<< HEAD
bcftools1.2 (1.2-1) lucid; urgency=low

  * Release bcftools version 1.2

 -- Ian Ferguson <iferguso@genome.wustl.edu>  Mon, 02 Mar 2015 14:38:36 -0600
=======
bcftools1.1 (1.1-2) lucid; urgency=low

  * Change install location for misc programs

 -- Ian Ferguson <iferguso@genome.wustl.edu>  Wed, 04 Mar 2015 14:35:26 -0600

bcftools1.0 (1.0-2) lucid; urgency=low

  * Change install location for misc programs

 -- Ian Ferguson <iferguso@genome.wustl.edu>  Wed, 04 Mar 2015 14:22:44 -0600
>>>>>>> 69958ca6

bcftools1.1 (1.1-1) lucid; urgency=low

  * Release bcftools version 1.1

 -- Ian Ferguson <iferguso@genome.wustl.edu>  Mon, 02 Mar 2015 14:21:58 -0600

bcftools1.0 (1.0-1) lucid; urgency=low

  * Initial package. Release bcftools version 1.0

 -- Ian Ferguson <iferguso@genome.wustl.edu>  Mon, 02 Mar 2015 13:24:59 -0600<|MERGE_RESOLUTION|>--- conflicted
+++ resolved
@@ -1,10 +1,3 @@
-<<<<<<< HEAD
-bcftools1.2 (1.2-1) lucid; urgency=low
-
-  * Release bcftools version 1.2
-
- -- Ian Ferguson <iferguso@genome.wustl.edu>  Mon, 02 Mar 2015 14:38:36 -0600
-=======
 bcftools1.1 (1.1-2) lucid; urgency=low
 
   * Change install location for misc programs
@@ -16,7 +9,12 @@
   * Change install location for misc programs
 
  -- Ian Ferguson <iferguso@genome.wustl.edu>  Wed, 04 Mar 2015 14:22:44 -0600
->>>>>>> 69958ca6
+
+bcftools1.2 (1.2-1) lucid; urgency=low
+
+  * Release bcftools version 1.2
+
+ -- Ian Ferguson <iferguso@genome.wustl.edu>  Mon, 02 Mar 2015 14:38:36 -0600
 
 bcftools1.1 (1.1-1) lucid; urgency=low
 
